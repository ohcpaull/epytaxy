--- conflicted
+++ resolved
@@ -1,742 +1,740 @@
-import os
-import h5py
-import pyUSID as usid
-import numpy as np
-import matplotlib.pyplot as plt
-from matplotlib.gridspec import GridSpec
-import pycroscopy as px
-from scipy.optimize import curve_fit
-from ipywidgets import interact 
-<<<<<<< HEAD
-import ipywidgets as widgets
-=======
-import skimage.feature
->>>>>>> a3f2770e
-
-class AsylumDART(object):
-    """
-    Class that handles DART Asylum PFM files. 
-
-    Parameters
-    ----------
-    
-
-    
-    """
-
-    def __init__(self, fname, data_dir = "."):
-
-        if fname.endswith(".ibw"):
-            raise ValueError("Need to convert .ibw file to .h5 beforehand. use convert_to_h5(directory)")
-        elif fname.endswith(".h5"):
-            self.file = h5py.File( os.path.join(data_dir, fname), mode='r' )
-        else:
-            raise ValueError("filetype needs to be .h5")
-        
-        self.filename = os.path.basename(fname)
-        d = self._get_channels(fmt="arr")
-        self.channel_edges = {}
-        self.topography = d[0].T
-        self.amplitude_1 = d[1].T
-        self.amplitude_2 = d[2].T
-        self.phase_1 = d[3].T
-        self.phase_2 = d[4].T
-        self.frequency = d[5].T
-        self.channels = dict(
-            {
-                "Topography" : self.topography,
-                "Amplitude_1" : self.amplitude_1,
-                "Amplitude_2" : self.amplitude_2,
-                "Phase_1" : self.phase_1,
-                "Phase_2" : self.phase_2,
-                "Frequency" : self.frequency
-            }
-        )
-        self.axis_length = len(self.topography)
-        self.pos_max = usid.hdf_utils.get_attributes(self.file['Measurement_000'])['ScanSize']/10**(-6)
-        self.x_vec = np.linspace(0, self.pos_max, self.axis_length)
-        self.mask = None
-
-    def get_map_range(self, channel):
-        # Check if channel is a string specifying the PFM channel to plot
-        if type(channel) is str:
-            if channel in self.channels.keys():
-                data = self.channels[channel]
-            else:
-                raise ValueError("Channel to plot needs to be one of {}".format(self.channels.keys()))
-
-        # Check if it is the data array of the PFM channel to plot 
-        elif isinstance(channel, np.ndarray):
-            if channel in self.channels.values():
-                data = channel
-            else:
-                raise ValueError("Channel data does not match loaded channels in class!")
-
-        data_hist = np.hist(data)
-
-    def apply_mask(self, channel, threshold):
-        """
-        Applies a mask to a channel based of a specific threshold
-        """
-        
-    def _get_channels(self, fmt="arr"):
-        """
-        Function that gets the different channels from an Asylum file and returns them 
-
-        TODO: Need to make the assignment of channels more generic, and check for extra channels
-        in a better way (in case the user has flattened the topography data or done similar amendments
-        to the data)
-        """
-
-        topo1 = usid.USIDataset(self.file['Measurement_000/Channel_000/Raw_Data']) 
-        ampl1 = usid.USIDataset(self.file['Measurement_000/Channel_001/Raw_Data']) 
-        phase1 = usid.USIDataset(self.file['Measurement_000/Channel_002/Raw_Data']) 
-        ampl2 = usid.USIDataset(self.file['Measurement_000/Channel_003/Raw_Data']) 
-        phase2 = usid.USIDataset(self.file['Measurement_000/Channel_004/Raw_Data']) 
-        frequency = usid.USIDataset(self.file['Measurement_000/Channel_005/Raw_Data'])
-        
-        
-        if fmt == 'arr':
-            topo1_nd = np.transpose(topo1.get_n_dim_form().squeeze())
-            ampl1_nd = np.transpose(ampl1.get_n_dim_form().squeeze())
-            ampl2_nd = np.transpose(ampl2.get_n_dim_form().squeeze())
-            phase1_nd = np.transpose(phase1.get_n_dim_form().squeeze())
-            phase2_nd = np.transpose(phase2.get_n_dim_form().squeeze())
-            freq_nd = np.transpose(frequency.get_n_dim_form().squeeze())
-        
-            if len(self.file['Measurement_000']) > 10:
-                topo2 = usid.USIDataset(self.file['Measurement_000/Channel_006/Raw_Data']) 
-                topo2_nd = np.transpose(topo2.get_n_dim_form().squeeze())
-            
-                return [topo1_nd, ampl1_nd, phase1_nd, ampl2_nd, phase2_nd, topo2_nd]
-            return [topo1_nd, ampl1_nd, phase1_nd, ampl2_nd, phase2_nd, freq_nd]
-            
-        
-        if len(self.file['Measurement_000']) > 10:
-            topo2 = usid.USIDataset(self.file['Measurement_000/Channel_006/Raw_Data']) 
-            topo2_nd = np.transpose(topo2.get_n_dim_form().squeeze())
-            
-            return [topo1, ampl1, phase1, ampl2, phase2, frequency, topo2]
-        
-        return [topo1, ampl1, phase1, ampl2, phase2, frequency] 
-    
-    #@interact(channel=["Topography", "Amplitude_1", "Phase_1", "Amplitude_2", "Phase_2"])
-    def single_image_plot(
-        self, 
-        channel="Topography", 
-        cmap=None, 
-        units="nm", 
-        zrange=None, 
-        ax=None, 
-        fig=None, 
-        **kwargs
-    ):
-        """
-        Plots a single data channel from an Asylum datafile. 
-
-        Parameters
-        ----------
-        channel : str or np.array
-                    The key or value of the dictionary of channels in AsylumData.
-                    e.g. "Topography", "Amplitude_1", "Phase_2"
-        cmap    : str
-                    Name of a valid colormap
-                    e.g. "afmhot", "magma"
-        units   : str
-                    Units of channel with which to format the plot with. For topography, 
-                    the units are typically nanometres, so the map will be divided by 1e-9
-                    and units of "nm" will be put on the colourbar. If degrees, no division
-                    takes place but units are displayed on the scalebar. 
-        zrange  : tuple
-
-        """
-        # Check if channel is a string specifying the PFM channel to plot
-        if type(channel) is str:
-            if channel in self.channels.keys():
-                data = self.channels[channel]
-                data_title = channel
-            else:
-                raise ValueError("Channel to plot needs to be one of {}".format(self.channels.keys()))
-
-        # Check if it is the data array of the PFM channel to plot 
-        elif isinstance(channel, np.ndarray):
-            data = channel
-        
-        factor = 1
-        # Instantiate scale factor if needed
-        if units == "nm":
-            factor = 1e-9
-        elif units == "pm":
-            factor = 1e-12
-            
-
-        if ax is None:
-            fig, ax = plt.subplots(figsize=(3,3))   
-
-        if zrange is None:
-            #data_hist = np.hist(data)
-            #popt, pcov = curve_fit(gaussian, )
-            usid.plot_utils.plot_map(ax, data/factor, cmap=cmap, cbar_label=units, x_vec = self.x_vec, y_vec= self.x_vec)
-            #axis.set_title(title)    
-            ax.set_xlabel('X ($\\mathrm{\\mu}$m)')
-            ax.set_ylabel('Y ($\\mathrm{\\mu}$m)')
-        else:
-            
-            usid.plot_utils.plot_map(ax, data/factor, cmap=cmap, cbar_label=units, vmin=zrange[0], vmax=zrange[1], x_vec = self.x_vec, y_vec=self.x_vec, **kwargs)
-            #axis.set_title(title)        
-            ax.set_xlabel('X ($\\mathrm{\\mu}$m)')
-            ax.set_ylabel('Y ($\\mathrm{\\mu}$m)')
-
-        return fig, ax
-
-    def line_profile(self, channel):
-        fig, ax = self.single_image_plot(channel)
-        #pos = []
-        #def onclick(event):
-            #pos.append([event.xdata, event.ydata])
-
-            #xdata = event.xdata #/ len(self.channels[channel][0])
-            #ydata = event.ydata #/ len(self.channels[channel][0])
-            #print(xdata)
-            #print(ydata)
-            #ax.plot(xdata, ydata, "o")
-            
-
-        #fig.canvas.mpl_connect('button_press_event', onclick)
-        pos = []
-        self.px, self.py = [], []
-        
-
-        def onclick(event):
-            if len(pos) == 0:
-                # plot first scatter
-                scatter = plt.scatter(event.xdata, event.ydata)
-                pos.append(scatter)
-                self.px.append(event.xdata)
-                self.py.append(event.ydata)
-
-            elif len(pos) == 1:
-                # plot second scatter and line
-                scatter = plt.scatter(event.xdata, event.ydata)
-                pos.append(scatter)
-                self.px.append(event.xdata)
-                self.py.append(event.ydata)
-                x_values = [self.px[0], self.px[1]]
-                y_values = [self.py[0], self.py[1]]
-                line = plt.plot(x_values, y_values)
-
-            else:
-            # clear variables 
-                for scatter in pos:
-                    scatter.remove()
-                
-                self.px.clear()
-                self.py.clear()
-                pos.clear()
-                
-            fig.canvas.draw()
-    
-        cid = fig.canvas.mpl_connect('button_press_event', onclick)
-        plt.show()
-
-        
-
-
-    def multi_image_plot(self, channels, titles=None, cmap=None, 
-                     zrange=None, axis=None, fig=None,  gs=None, 
-                     posn=None, ntick=4, **kwargs):
-        """
-        Handy function that plots three image channels side by side with colorbars
-
-        Parameters
-        ----------
-        channels     : list of str or list of array
-                    List of three keys or values for the specified channelsimages defined as 2D numpy arrays
-        experiment : list or array
-                    The list of datafiles from the PFM measurements
-        titles     : (Optional) list or array-like (optional)
-                    List of the titles for each image
-        cmap       : (Optional) matplotlib.pyplot colormap object or string 
-                    Colormap to use for displaying the images
-        zrange     : (Optional) list of array-like 
-                    List of z_ranges for height, amplitude, and phase images respectively 
-        axis       : (Optional) matplotlib axis 
-        
-        fig        : (Optional) matplotlib figure 
-
-        Returns
-        -------
-        fig : Figure
-            Figure containing the plots
-        axes : 1D array_like of axes objects
-            Axes of the individual plots within `fig`
-        """
-
-        for channel in channels:
-            if type(channel) is str:
-                if channel in self.channels.keys():
-                    data = self.channels[channel]
-                    data_title = channel
-                else:
-                    raise ValueError("Channel to plot needs to be one of {}".format(self.channels.keys()))
-
-            # Check if it is the data array of the PFM channel to plot 
-            elif isinstance(channel, np.ndarray):
-                if channel in self.channels.values():
-                    data = channel
-                    data_title = list(self.channels.keys())[list(self.channels.values()).index(data)]
-                else:
-                    raise ValueError("Channel data does not match loaded channels in class!")
-        
-        factors = [1, 1, 1]
-        for idx, channel in enumerate(channels):
-            if channel == "Topography":
-                factors[idx] = 1e-9
-            elif channel in ["Amplitude_1", "Amplitude_2"]:
-                factors[idx] = 1e-12
-
-        if zrange is None:
-            ph1 = -90
-            ph2 = ph1 + 360
-            zrange = [ (-15, 15), (0, max(self.channels[channels[1]].flatten())/factors[1]), (ph1,ph2) ] # Preset height, amplitude, and phase channel max/min
-
-        #[t1, a1, p1, a2, p2] = images
-        #channel2 = [ t1, a2, p2 ]
-        if titles is None:
-            titles = ['topo', 'ampl', 'phase']
-
-        if axis is None:
-            fig = plt.figure(figsize=(12,4))   
-            gs = GridSpec(1, 3)
-
-        
-        axes = []
-        ax1 = fig.add_subplot(gs[0])
-        usid.plot_utils.plot_map(
-            ax1, 
-            self.channels[channels[0]]/factors[0], 
-            num_ticks=4, 
-            vmin=zrange[0][0],
-            vmax=zrange[0][1],
-            cmap=cmap, 
-            x_vec = self.x_vec, 
-            y_vec = self.x_vec,
-            **kwargs,
-        )
-        ax1.set_xlabel('X ($\mathrm{\mu}$m)')
-        ax1.set_ylabel('Y ($\mathrm{\mu}$m)')
-
-        ax2 = fig.add_subplot(gs[1])
-        usid.plot_utils.plot_map(
-            ax2, 
-            self.channels[channels[1]]/factors[1], 
-            num_ticks=4, 
-            vmin=zrange[1][0], 
-            vmax=zrange[1][1], 
-            cmap=cmap, 
-            x_vec = self.x_vec, 
-            y_vec=self.x_vec,
-            **kwargs,
-        )
-        ax2.set_xlabel('X ($\mathrm{\mu}$m)')
-
-        ax3 = fig.add_subplot(gs[2])
-        usid.plot_utils.plot_map(
-            ax3, 
-            self.channels[channels[2]]/factors[2], 
-            num_ticks=4, 
-            vmin=zrange[2][0], 
-            vmax=zrange[2][1], 
-            cmap=cmap, 
-            x_vec = self.x_vec,
-            y_vec=self.x_vec,
-            **kwargs,
-        )
-        ax3.set_xlabel('X ($\mathrm{\mu}$m)')
-
-        axes = [ax1, ax2, ax3]
-        return fig, axes
-
-    def edge_detection(self, channel, sigma, low_threshold, high_threshold):
-        # Check if channel is a string specifying the PFM channel to plot
-        if type(channel) is str:
-            if channel in self.channels.keys():
-                data = self.channels[channel]
-                data_title = channel
-                print(data_title)
-            else:
-                raise ValueError("Channel to plot needs to be one of {}".format(self.channels.keys()))
-
-        # Check if it is the data array of the PFM channel to plot 
-        elif isinstance(channel, np.ndarray):
-            for ch in self.channels:
-                if channel == self.channels[ch]:
-                    data_title = ch
-                    print(data_title)
-                    data = channel
-
-
-        edges = skimage.feature.canny(
-            image=data,
-            sigma=sigma,
-            low_threshold=low_threshold,
-            high_threshold=high_threshold,
-        )
-
-        self.channel_edges[data_title] = np.ma.masked_array(np.zeros((self.axis_length,self.axis_length)), np.invert(edges))
-
-
-
-
-class AsylumSF(object):
-    """
-    Class that handles Single-Frequency (SF) Asylum PFM files. 
-
-    Parameters
-    ----------
-    
-
-    
-    """
-
-    def __init__(self, fname, data_dir = "."):
-
-        if fname.endswith(".ibw"):
-            raise ValueError("Need to convert .ibw file to .h5 beforehand. use convert_to_h5(directory)")
-        elif fname.endswith(".h5"):
-            self.file = h5py.File( os.path.join(data_dir, fname), mode='r' )
-        else:
-            raise ValueError("filetype needs to be .h5")
-        
-        self.filename = os.path.basename(fname)
-        d = self._get_channels(fmt="arr")
-        self.topography = d[0].T
-        self.amplitude = d[1].T
-        self.phase = d[2].T
-        self.frequency = d[3].T
-        self.channels = dict(
-            {
-                "Topography" : self.topography,
-                "Amplitude" : self.amplitude,
-                "Phase" : self.phase,
-                "Frequency" : self.frequency
-            }
-        )
-        self.pos_max = usid.hdf_utils.get_attributes(self.file['Measurement_000'])['ScanSize']/10**(-6)
-        self.x_vec = np.linspace(0, self.pos_max, len(self.topography))
-        self.mask = None
-
-    def get_map_range(self, channel):
-        # Check if channel is a string specifying the PFM channel to plot
-        if type(channel) is str:
-            if channel in self.channels.keys():
-                data = self.channels[channel]
-            else:
-                raise ValueError("Channel to plot needs to be one of {}".format(self.channels.keys()))
-
-        # Check if it is the data array of the PFM channel to plot 
-        elif isinstance(channel, np.ndarray):
-            if channel in self.channels.values():
-                data = channel
-            else:
-                raise ValueError("Channel data does not match loaded channels in class!")
-
-        data_hist = np.hist(data)
-
-    def apply_mask(self, channel, threshold):
-        """
-        Applies a mask to a channel based of a specific threshold
-        """
-        
-    def _get_channels(self, fmt="arr"):
-        """
-        Function that gets the different channels from an Asylum file and returns them 
-
-        TODO: Need to make the assignment of channels more generic, and check for extra channels
-        in a better way (in case the user has flattened the topography data or done similar amendments
-        to the data)
-        """
-
-        topo1 = usid.USIDataset(self.file['Measurement_000/Channel_000/Raw_Data']) 
-        ampl1 = usid.USIDataset(self.file['Measurement_000/Channel_001/Raw_Data']) 
-        phase1 = usid.USIDataset(self.file['Measurement_000/Channel_002/Raw_Data']) 
-        frequency = usid.USIDataset(self.file['Measurement_000/Channel_003/Raw_Data'])
-        
-        
-        if fmt == 'arr':
-            topo1_nd = np.transpose(topo1.get_n_dim_form().squeeze())
-            ampl1_nd = np.transpose(ampl1.get_n_dim_form().squeeze())
-            phase1_nd = np.transpose(phase1.get_n_dim_form().squeeze())
-            freq_nd = np.transpose(frequency.get_n_dim_form().squeeze())
-        
-            if len(self.file['Measurement_000']) > 10:
-                topo2 = usid.USIDataset(self.file['Measurement_000/Channel_006/Raw_Data']) 
-                topo2_nd = np.transpose(topo2.get_n_dim_form().squeeze())
-            
-                return [topo1_nd, ampl1_nd, phase1_nd, ampl2_nd, phase2_nd, topo2_nd]
-            return [topo1_nd, ampl1_nd, phase1_nd, freq_nd]
-            
-        
-        if len(self.file['Measurement_000']) > 10:
-            topo2 = usid.USIDataset(self.file['Measurement_000/Channel_006/Raw_Data']) 
-            topo2_nd = np.transpose(topo2.get_n_dim_form().squeeze())
-            
-            return [topo1, ampl1, phase1, frequency, topo2]
-        
-        return [topo1, ampl1, phase1, frequency] 
-    
-    #@interact(channel=["Topography", "Amplitude_1", "Phase_1", "Amplitude_2", "Phase_2"])
-    def single_image_plot(
-        self, 
-        channel="Topography", 
-        cmap=None, 
-        units="nm", 
-        zrange=None, 
-        ax=None, 
-        fig=None, 
-        **kwargs
-    ):
-        """
-        Plots a single data channel from an Asylum datafile. 
-
-        Parameters
-        ----------
-        channel : str or np.array
-                    The key or value of the dictionary of channels in AsylumData.
-                    e.g. "Topography", "Amplitude_1", "Phase_2"
-        cmap    : str
-                    Name of a valid colormap
-                    e.g. "afmhot", "magma"
-        units   : str
-                    Units of channel with which to format the plot with. For topography, 
-                    the units are typically nanometres, so the map will be divided by 1e-9
-                    and units of "nm" will be put on the colourbar. If degrees, no division
-                    takes place but units are displayed on the scalebar. 
-        zrange  : tuple
-
-        """
-        # Check if channel is a string specifying the PFM channel to plot
-        if type(channel) is str:
-            if channel in self.channels.keys():
-                data = self.channels[channel]
-                data_title = channel
-            else:
-                raise ValueError("Channel to plot needs to be one of {}".format(self.channels.keys()))
-
-        # Check if it is the data array of the PFM channel to plot 
-        elif isinstance(channel, np.ndarray):
-            data = channel
-        
-        factor = 1
-        # Instantiate scale factor if needed
-        if units == "nm":
-            factor = 1e-9
-        elif units == "pm":
-            factor = 1e-12
-            
-
-        if ax is None:
-            fig, ax = plt.subplots(figsize=(3,3))   
-
-        if zrange is None:
-            #data_hist = np.hist(data)
-            #popt, pcov = curve_fit(gaussian, )
-            usid.plot_utils.plot_map(ax, data/factor, cmap=cmap, cbar_label=units, x_vec = self.x_vec, y_vec= self.x_vec)
-            #axis.set_title(title)    
-            ax.set_xlabel('X ($\\mathrm{\\mu}$m)')
-            ax.set_ylabel('Y ($\\mathrm{\\mu}$m)')
-        else:
-            
-            usid.plot_utils.plot_map(ax, data/factor, cmap=cmap, cbar_label=units, vmin=zrange[0], vmax=zrange[1], x_vec = self.x_vec, y_vec=self.x_vec, **kwargs)
-            #axis.set_title(title)        
-            ax.set_xlabel('X ($\\mathrm{\\mu}$m)')
-            ax.set_ylabel('Y ($\\mathrm{\\mu}$m)')
-
-        return fig, ax
-
-    def multi_image_plot(self, channels, titles=None, cmap=None, 
-                     zrange=None, axis=None, fig=None,  gs=None, 
-                     posn=None, ntick=4, **kwargs):
-        """
-        Handy function that plots three image channels side by side with colorbars
-
-        Parameters
-        ----------
-        channels     : list of str or list of array
-                    List of three keys or values for the specified channelsimages defined as 2D numpy arrays
-        experiment : list or array
-                    The list of datafiles from the PFM measurements
-        titles     : (Optional) list or array-like (optional)
-                    List of the titles for each image
-        cmap       : (Optional) matplotlib.pyplot colormap object or string 
-                    Colormap to use for displaying the images
-        zrange     : (Optional) list of array-like 
-                    List of z_ranges for height, amplitude, and phase images respectively 
-        axis       : (Optional) matplotlib axis 
-        
-        fig        : (Optional) matplotlib figure 
-
-        Returns
-        -------
-        fig : Figure
-            Figure containing the plots
-        axes : 1D array_like of axes objects
-            Axes of the individual plots within `fig`
-        """
-
-        for channel in channels:
-            if type(channel) is str:
-                if channel in self.channels.keys():
-                    data = self.channels[channel]
-                    data_title = channel
-                else:
-                    raise ValueError("Channel to plot needs to be one of {}".format(self.channels.keys()))
-
-            # Check if it is the data array of the PFM channel to plot 
-            elif isinstance(channel, np.ndarray):
-                if channel in self.channels.values():
-                    data = channel
-                    data_title = list(self.channels.keys())[list(self.channels.values()).index(data)]
-                else:
-                    raise ValueError("Channel data does not match loaded channels in class!")
-        
-        factors = [1, 1, 1]
-        for idx, channel in enumerate(channels):
-            if channel == "Topography":
-                factors[idx] = 1e-9
-            elif channel == "Amplitude":
-                factors[idx] = 1e-12
-            elif channel == "Phase":
-                factors[idx] = 1e-9
-
-        if zrange is None:
-            ph1 = -90
-            ph2 = ph1 + 360
-            zrange = [ (-15, 15), (0, max(self.channels[channels[1]].flatten())/factors[1]), (ph1,ph2) ] # Preset height, amplitude, and phase channel max/min
-
-        #[t1, a1, p1, a2, p2] = images
-        #channel2 = [ t1, a2, p2 ]
-        if titles is None:
-            titles = ['topo', 'ampl', 'phase']
-
-        if axis is None:
-            fig = plt.figure(figsize=(12,4))   
-            gs = GridSpec(1, 3)
-
-        
-        axes = []
-        ax1 = fig.add_subplot(gs[0])
-        usid.plot_utils.plot_map(
-            ax1, 
-            self.channels[channels[0]]/factors[0], 
-            num_ticks=4, 
-            vmin=zrange[0][0],
-            vmax=zrange[0][1],
-            cmap=cmap, 
-            x_vec = self.x_vec, 
-            y_vec = self.x_vec,
-            **kwargs,
-        )
-        ax1.set_xlabel('X ($\mathrm{\mu}$m)')
-        ax1.set_ylabel('Y ($\mathrm{\mu}$m)')
-
-        ax2 = fig.add_subplot(gs[1])
-        usid.plot_utils.plot_map(
-            ax2, 
-            self.channels[channels[1]]/factors[1], 
-            num_ticks=4, 
-            vmin=zrange[1][0], 
-            vmax=zrange[1][1], 
-            cmap=cmap, 
-            x_vec = self.x_vec, 
-            y_vec=self.x_vec,
-            **kwargs,
-        )
-        ax2.set_xlabel('X ($\mathrm{\mu}$m)')
-
-        ax3 = fig.add_subplot(gs[2])
-        usid.plot_utils.plot_map(
-            ax3, 
-            self.channels[channels[2]]/factors[2], 
-            num_ticks=4, 
-            vmin=zrange[2][0], 
-            vmax=zrange[2][1], 
-            cmap=cmap, 
-            x_vec = self.x_vec,
-            y_vec=self.x_vec,
-            **kwargs,
-        )
-        ax3.set_xlabel('X ($\mathrm{\mu}$m)')
-
-        axes = [ax1, ax2, ax3]
-        return fig, axes
-
-
-def convert_to_h5( directory ):
-    trans = px.io.translators.igor_ibw.IgorIBWTranslator()
-    c = 1
-    for file in os.listdir( directory ):
-        if file.endswith(".ibw"):
-            tmp = trans.translate( os.path.join(directory, file))
-            h5_file = h5py.File( tmp, mode='r' ) 
-            print(os.path.join( directory, file ) + " - " + str(c))
-            h5_file.close()
-            c = c + 1
-    print('Completed')
-    return
-    
-def load_files( directory ):
-    
-    experiment = [ h5py.File( os.path.join(directory,file), mode='r' ) for file in os.listdir(directory) if file.endswith(".h5")]
-    filenames = [ file for file in os.listdir(directory) if file.endswith(".h5")]
-    
-    return experiment, filenames
-
-def file_preview(directory):
-    """
-    handy function to plot Asylum data with dropdown menus
-
-    Parameters
-    ----------
-    directory   :   string or os.path
-                Directory to preview files in
-    
-    Returns
-    --------- 
-    fig : Figure
-            Figure of the plots that can be toggled using dropdown menus
-    ax : 1D array_like of axes objects
-            Axes of the individual plots within `fig`
-    
-
-    """
-    filenames = [os.path.join(directory, file) for file in os.listdir(directory) if file.endswith(".h5")]
-
-    def f(x, channel, **kwargs):
-        #fig, ax = plt.subplots(1,3, figsize=(20,8))
-
-        try:
-            scan = AsylumDART(x)
-            print("DART detected")
-            if channel == "Channel 1":
-                fig, ax = scan.multi_image_plot(
-                    ["Topography", "Amplitude_1", "Phase_1"],
-                    zrange=[(-2,2), (0,300), (0,360)]
-                )
-            elif channel == "Channel 2":
-                fig, ax = scan.multi_image_plot(
-                    ["Topography", "Amplitude_2", "Phase_2"],
-                    zrange=[(-2,2), (0,300), (0,360)]
-                )
-        except:
-            scan = AsylumSF(x)
-            print("SF detected")
-            fig, ax = scan.multi_image_plot(
-                    ["Topography", "Amplitude", "Phase"],
-                    zrange=[(-2,2), (0,300), (0,360)]
-            )
-        
-        
-        return fig, ax
-
-    widgets.interact(f, x=filenames, channel=["Channel 1", "Channel 2"])
+import os
+import h5py
+import pyUSID as usid
+import numpy as np
+import matplotlib.pyplot as plt
+from matplotlib.gridspec import GridSpec
+import pycroscopy as px
+from scipy.optimize import curve_fit
+from ipywidgets import interact 
+
+import ipywidgets as widgets
+import skimage.feature
+
+class AsylumDART(object):
+    """
+    Class that handles DART Asylum PFM files. 
+
+    Parameters
+    ----------
+    
+
+    
+    """
+
+    def __init__(self, fname, data_dir = "."):
+
+        if fname.endswith(".ibw"):
+            raise ValueError("Need to convert .ibw file to .h5 beforehand. use convert_to_h5(directory)")
+        elif fname.endswith(".h5"):
+            self.file = h5py.File( os.path.join(data_dir, fname), mode='r' )
+        else:
+            raise ValueError("filetype needs to be .h5")
+        
+        self.filename = os.path.basename(fname)
+        d = self._get_channels(fmt="arr")
+        self.channel_edges = {}
+        self.topography = d[0].T
+        self.amplitude_1 = d[1].T
+        self.amplitude_2 = d[2].T
+        self.phase_1 = d[3].T
+        self.phase_2 = d[4].T
+        self.frequency = d[5].T
+        self.channels = dict(
+            {
+                "Topography" : self.topography,
+                "Amplitude_1" : self.amplitude_1,
+                "Amplitude_2" : self.amplitude_2,
+                "Phase_1" : self.phase_1,
+                "Phase_2" : self.phase_2,
+                "Frequency" : self.frequency
+            }
+        )
+        self.axis_length = len(self.topography)
+        self.pos_max = usid.hdf_utils.get_attributes(self.file['Measurement_000'])['ScanSize']/10**(-6)
+        self.x_vec = np.linspace(0, self.pos_max, self.axis_length)
+        self.mask = None
+
+    def get_map_range(self, channel):
+        # Check if channel is a string specifying the PFM channel to plot
+        if type(channel) is str:
+            if channel in self.channels.keys():
+                data = self.channels[channel]
+            else:
+                raise ValueError("Channel to plot needs to be one of {}".format(self.channels.keys()))
+
+        # Check if it is the data array of the PFM channel to plot 
+        elif isinstance(channel, np.ndarray):
+            if channel in self.channels.values():
+                data = channel
+            else:
+                raise ValueError("Channel data does not match loaded channels in class!")
+
+        data_hist = np.hist(data)
+
+    def apply_mask(self, channel, threshold):
+        """
+        Applies a mask to a channel based of a specific threshold
+        """
+        
+    def _get_channels(self, fmt="arr"):
+        """
+        Function that gets the different channels from an Asylum file and returns them 
+
+        TODO: Need to make the assignment of channels more generic, and check for extra channels
+        in a better way (in case the user has flattened the topography data or done similar amendments
+        to the data)
+        """
+
+        topo1 = usid.USIDataset(self.file['Measurement_000/Channel_000/Raw_Data']) 
+        ampl1 = usid.USIDataset(self.file['Measurement_000/Channel_001/Raw_Data']) 
+        phase1 = usid.USIDataset(self.file['Measurement_000/Channel_002/Raw_Data']) 
+        ampl2 = usid.USIDataset(self.file['Measurement_000/Channel_003/Raw_Data']) 
+        phase2 = usid.USIDataset(self.file['Measurement_000/Channel_004/Raw_Data']) 
+        frequency = usid.USIDataset(self.file['Measurement_000/Channel_005/Raw_Data'])
+        
+        
+        if fmt == 'arr':
+            topo1_nd = np.transpose(topo1.get_n_dim_form().squeeze())
+            ampl1_nd = np.transpose(ampl1.get_n_dim_form().squeeze())
+            ampl2_nd = np.transpose(ampl2.get_n_dim_form().squeeze())
+            phase1_nd = np.transpose(phase1.get_n_dim_form().squeeze())
+            phase2_nd = np.transpose(phase2.get_n_dim_form().squeeze())
+            freq_nd = np.transpose(frequency.get_n_dim_form().squeeze())
+        
+            if len(self.file['Measurement_000']) > 10:
+                topo2 = usid.USIDataset(self.file['Measurement_000/Channel_006/Raw_Data']) 
+                topo2_nd = np.transpose(topo2.get_n_dim_form().squeeze())
+            
+                return [topo1_nd, ampl1_nd, phase1_nd, ampl2_nd, phase2_nd, topo2_nd]
+            return [topo1_nd, ampl1_nd, phase1_nd, ampl2_nd, phase2_nd, freq_nd]
+            
+        
+        if len(self.file['Measurement_000']) > 10:
+            topo2 = usid.USIDataset(self.file['Measurement_000/Channel_006/Raw_Data']) 
+            topo2_nd = np.transpose(topo2.get_n_dim_form().squeeze())
+            
+            return [topo1, ampl1, phase1, ampl2, phase2, frequency, topo2]
+        
+        return [topo1, ampl1, phase1, ampl2, phase2, frequency] 
+    
+    #@interact(channel=["Topography", "Amplitude_1", "Phase_1", "Amplitude_2", "Phase_2"])
+    def single_image_plot(
+        self, 
+        channel="Topography", 
+        cmap=None, 
+        units="nm", 
+        zrange=None, 
+        ax=None, 
+        fig=None, 
+        **kwargs
+    ):
+        """
+        Plots a single data channel from an Asylum datafile. 
+
+        Parameters
+        ----------
+        channel : str or np.array
+                    The key or value of the dictionary of channels in AsylumData.
+                    e.g. "Topography", "Amplitude_1", "Phase_2"
+        cmap    : str
+                    Name of a valid colormap
+                    e.g. "afmhot", "magma"
+        units   : str
+                    Units of channel with which to format the plot with. For topography, 
+                    the units are typically nanometres, so the map will be divided by 1e-9
+                    and units of "nm" will be put on the colourbar. If degrees, no division
+                    takes place but units are displayed on the scalebar. 
+        zrange  : tuple
+
+        """
+        # Check if channel is a string specifying the PFM channel to plot
+        if type(channel) is str:
+            if channel in self.channels.keys():
+                data = self.channels[channel]
+                data_title = channel
+            else:
+                raise ValueError("Channel to plot needs to be one of {}".format(self.channels.keys()))
+
+        # Check if it is the data array of the PFM channel to plot 
+        elif isinstance(channel, np.ndarray):
+            data = channel
+        
+        factor = 1
+        # Instantiate scale factor if needed
+        if units == "nm":
+            factor = 1e-9
+        elif units == "pm":
+            factor = 1e-12
+            
+
+        if ax is None:
+            fig, ax = plt.subplots(figsize=(3,3))   
+
+        if zrange is None:
+            #data_hist = np.hist(data)
+            #popt, pcov = curve_fit(gaussian, )
+            usid.plot_utils.plot_map(ax, data/factor, cmap=cmap, cbar_label=units, x_vec = self.x_vec, y_vec= self.x_vec)
+            #axis.set_title(title)    
+            ax.set_xlabel('X ($\\mathrm{\\mu}$m)')
+            ax.set_ylabel('Y ($\\mathrm{\\mu}$m)')
+        else:
+            
+            usid.plot_utils.plot_map(ax, data/factor, cmap=cmap, cbar_label=units, vmin=zrange[0], vmax=zrange[1], x_vec = self.x_vec, y_vec=self.x_vec, **kwargs)
+            #axis.set_title(title)        
+            ax.set_xlabel('X ($\\mathrm{\\mu}$m)')
+            ax.set_ylabel('Y ($\\mathrm{\\mu}$m)')
+
+        return fig, ax
+
+    def line_profile(self, channel):
+        fig, ax = self.single_image_plot(channel)
+        #pos = []
+        #def onclick(event):
+            #pos.append([event.xdata, event.ydata])
+
+            #xdata = event.xdata #/ len(self.channels[channel][0])
+            #ydata = event.ydata #/ len(self.channels[channel][0])
+            #print(xdata)
+            #print(ydata)
+            #ax.plot(xdata, ydata, "o")
+            
+
+        #fig.canvas.mpl_connect('button_press_event', onclick)
+        pos = []
+        self.px, self.py = [], []
+        
+
+        def onclick(event):
+            if len(pos) == 0:
+                # plot first scatter
+                scatter = plt.scatter(event.xdata, event.ydata)
+                pos.append(scatter)
+                self.px.append(event.xdata)
+                self.py.append(event.ydata)
+
+            elif len(pos) == 1:
+                # plot second scatter and line
+                scatter = plt.scatter(event.xdata, event.ydata)
+                pos.append(scatter)
+                self.px.append(event.xdata)
+                self.py.append(event.ydata)
+                x_values = [self.px[0], self.px[1]]
+                y_values = [self.py[0], self.py[1]]
+                line = plt.plot(x_values, y_values)
+
+            else:
+            # clear variables 
+                for scatter in pos:
+                    scatter.remove()
+                
+                self.px.clear()
+                self.py.clear()
+                pos.clear()
+                
+            fig.canvas.draw()
+    
+        cid = fig.canvas.mpl_connect('button_press_event', onclick)
+        plt.show()
+
+        
+
+
+    def multi_image_plot(self, channels, titles=None, cmap=None, 
+                     zrange=None, axis=None, fig=None,  gs=None, 
+                     posn=None, ntick=4, **kwargs):
+        """
+        Handy function that plots three image channels side by side with colorbars
+
+        Parameters
+        ----------
+        channels     : list of str or list of array
+                    List of three keys or values for the specified channelsimages defined as 2D numpy arrays
+        experiment : list or array
+                    The list of datafiles from the PFM measurements
+        titles     : (Optional) list or array-like (optional)
+                    List of the titles for each image
+        cmap       : (Optional) matplotlib.pyplot colormap object or string 
+                    Colormap to use for displaying the images
+        zrange     : (Optional) list of array-like 
+                    List of z_ranges for height, amplitude, and phase images respectively 
+        axis       : (Optional) matplotlib axis 
+        
+        fig        : (Optional) matplotlib figure 
+
+        Returns
+        -------
+        fig : Figure
+            Figure containing the plots
+        axes : 1D array_like of axes objects
+            Axes of the individual plots within `fig`
+        """
+
+        for channel in channels:
+            if type(channel) is str:
+                if channel in self.channels.keys():
+                    data = self.channels[channel]
+                    data_title = channel
+                else:
+                    raise ValueError("Channel to plot needs to be one of {}".format(self.channels.keys()))
+
+            # Check if it is the data array of the PFM channel to plot 
+            elif isinstance(channel, np.ndarray):
+                if channel in self.channels.values():
+                    data = channel
+                    data_title = list(self.channels.keys())[list(self.channels.values()).index(data)]
+                else:
+                    raise ValueError("Channel data does not match loaded channels in class!")
+        
+        factors = [1, 1, 1]
+        for idx, channel in enumerate(channels):
+            if channel == "Topography":
+                factors[idx] = 1e-9
+            elif channel in ["Amplitude_1", "Amplitude_2"]:
+                factors[idx] = 1e-12
+
+        if zrange is None:
+            ph1 = -90
+            ph2 = ph1 + 360
+            zrange = [ (-15, 15), (0, max(self.channels[channels[1]].flatten())/factors[1]), (ph1,ph2) ] # Preset height, amplitude, and phase channel max/min
+
+        #[t1, a1, p1, a2, p2] = images
+        #channel2 = [ t1, a2, p2 ]
+        if titles is None:
+            titles = ['topo', 'ampl', 'phase']
+
+        if axis is None:
+            fig = plt.figure(figsize=(12,4))   
+            gs = GridSpec(1, 3)
+
+        
+        axes = []
+        ax1 = fig.add_subplot(gs[0])
+        usid.plot_utils.plot_map(
+            ax1, 
+            self.channels[channels[0]]/factors[0], 
+            num_ticks=4, 
+            vmin=zrange[0][0],
+            vmax=zrange[0][1],
+            cmap=cmap, 
+            x_vec = self.x_vec, 
+            y_vec = self.x_vec,
+            **kwargs,
+        )
+        ax1.set_xlabel('X ($\mathrm{\mu}$m)')
+        ax1.set_ylabel('Y ($\mathrm{\mu}$m)')
+
+        ax2 = fig.add_subplot(gs[1])
+        usid.plot_utils.plot_map(
+            ax2, 
+            self.channels[channels[1]]/factors[1], 
+            num_ticks=4, 
+            vmin=zrange[1][0], 
+            vmax=zrange[1][1], 
+            cmap=cmap, 
+            x_vec = self.x_vec, 
+            y_vec=self.x_vec,
+            **kwargs,
+        )
+        ax2.set_xlabel('X ($\mathrm{\mu}$m)')
+
+        ax3 = fig.add_subplot(gs[2])
+        usid.plot_utils.plot_map(
+            ax3, 
+            self.channels[channels[2]]/factors[2], 
+            num_ticks=4, 
+            vmin=zrange[2][0], 
+            vmax=zrange[2][1], 
+            cmap=cmap, 
+            x_vec = self.x_vec,
+            y_vec=self.x_vec,
+            **kwargs,
+        )
+        ax3.set_xlabel('X ($\mathrm{\mu}$m)')
+
+        axes = [ax1, ax2, ax3]
+        return fig, axes
+
+    def edge_detection(self, channel, sigma, low_threshold, high_threshold):
+        # Check if channel is a string specifying the PFM channel to plot
+        if type(channel) is str:
+            if channel in self.channels.keys():
+                data = self.channels[channel]
+                data_title = channel
+                print(data_title)
+            else:
+                raise ValueError("Channel to plot needs to be one of {}".format(self.channels.keys()))
+
+        # Check if it is the data array of the PFM channel to plot 
+        elif isinstance(channel, np.ndarray):
+            for ch in self.channels:
+                if channel == self.channels[ch]:
+                    data_title = ch
+                    print(data_title)
+                    data = channel
+
+
+        edges = skimage.feature.canny(
+            image=data,
+            sigma=sigma,
+            low_threshold=low_threshold,
+            high_threshold=high_threshold,
+        )
+
+        self.channel_edges[data_title] = np.ma.masked_array(np.zeros((self.axis_length,self.axis_length)), np.invert(edges))
+
+
+
+
+class AsylumSF(object):
+    """
+    Class that handles Single-Frequency (SF) Asylum PFM files. 
+
+    Parameters
+    ----------
+    
+
+    
+    """
+
+    def __init__(self, fname, data_dir = "."):
+
+        if fname.endswith(".ibw"):
+            raise ValueError("Need to convert .ibw file to .h5 beforehand. use convert_to_h5(directory)")
+        elif fname.endswith(".h5"):
+            self.file = h5py.File( os.path.join(data_dir, fname), mode='r' )
+        else:
+            raise ValueError("filetype needs to be .h5")
+        
+        self.filename = os.path.basename(fname)
+        d = self._get_channels(fmt="arr")
+        self.topography = d[0].T
+        self.amplitude = d[1].T
+        self.phase = d[2].T
+        self.frequency = d[3].T
+        self.channels = dict(
+            {
+                "Topography" : self.topography,
+                "Amplitude" : self.amplitude,
+                "Phase" : self.phase,
+                "Frequency" : self.frequency
+            }
+        )
+        self.pos_max = usid.hdf_utils.get_attributes(self.file['Measurement_000'])['ScanSize']/10**(-6)
+        self.x_vec = np.linspace(0, self.pos_max, len(self.topography))
+        self.mask = None
+
+    def get_map_range(self, channel):
+        # Check if channel is a string specifying the PFM channel to plot
+        if type(channel) is str:
+            if channel in self.channels.keys():
+                data = self.channels[channel]
+            else:
+                raise ValueError("Channel to plot needs to be one of {}".format(self.channels.keys()))
+
+        # Check if it is the data array of the PFM channel to plot 
+        elif isinstance(channel, np.ndarray):
+            if channel in self.channels.values():
+                data = channel
+            else:
+                raise ValueError("Channel data does not match loaded channels in class!")
+
+        data_hist = np.hist(data)
+
+    def apply_mask(self, channel, threshold):
+        """
+        Applies a mask to a channel based of a specific threshold
+        """
+        
+    def _get_channels(self, fmt="arr"):
+        """
+        Function that gets the different channels from an Asylum file and returns them 
+
+        TODO: Need to make the assignment of channels more generic, and check for extra channels
+        in a better way (in case the user has flattened the topography data or done similar amendments
+        to the data)
+        """
+
+        topo1 = usid.USIDataset(self.file['Measurement_000/Channel_000/Raw_Data']) 
+        ampl1 = usid.USIDataset(self.file['Measurement_000/Channel_001/Raw_Data']) 
+        phase1 = usid.USIDataset(self.file['Measurement_000/Channel_002/Raw_Data']) 
+        frequency = usid.USIDataset(self.file['Measurement_000/Channel_003/Raw_Data'])
+        
+        
+        if fmt == 'arr':
+            topo1_nd = np.transpose(topo1.get_n_dim_form().squeeze())
+            ampl1_nd = np.transpose(ampl1.get_n_dim_form().squeeze())
+            phase1_nd = np.transpose(phase1.get_n_dim_form().squeeze())
+            freq_nd = np.transpose(frequency.get_n_dim_form().squeeze())
+        
+            if len(self.file['Measurement_000']) > 10:
+                topo2 = usid.USIDataset(self.file['Measurement_000/Channel_006/Raw_Data']) 
+                topo2_nd = np.transpose(topo2.get_n_dim_form().squeeze())
+            
+                return [topo1_nd, ampl1_nd, phase1_nd, ampl2_nd, phase2_nd, topo2_nd]
+            return [topo1_nd, ampl1_nd, phase1_nd, freq_nd]
+            
+        
+        if len(self.file['Measurement_000']) > 10:
+            topo2 = usid.USIDataset(self.file['Measurement_000/Channel_006/Raw_Data']) 
+            topo2_nd = np.transpose(topo2.get_n_dim_form().squeeze())
+            
+            return [topo1, ampl1, phase1, frequency, topo2]
+        
+        return [topo1, ampl1, phase1, frequency] 
+    
+    #@interact(channel=["Topography", "Amplitude_1", "Phase_1", "Amplitude_2", "Phase_2"])
+    def single_image_plot(
+        self, 
+        channel="Topography", 
+        cmap=None, 
+        units="nm", 
+        zrange=None, 
+        ax=None, 
+        fig=None, 
+        **kwargs
+    ):
+        """
+        Plots a single data channel from an Asylum datafile. 
+
+        Parameters
+        ----------
+        channel : str or np.array
+                    The key or value of the dictionary of channels in AsylumData.
+                    e.g. "Topography", "Amplitude_1", "Phase_2"
+        cmap    : str
+                    Name of a valid colormap
+                    e.g. "afmhot", "magma"
+        units   : str
+                    Units of channel with which to format the plot with. For topography, 
+                    the units are typically nanometres, so the map will be divided by 1e-9
+                    and units of "nm" will be put on the colourbar. If degrees, no division
+                    takes place but units are displayed on the scalebar. 
+        zrange  : tuple
+
+        """
+        # Check if channel is a string specifying the PFM channel to plot
+        if type(channel) is str:
+            if channel in self.channels.keys():
+                data = self.channels[channel]
+                data_title = channel
+            else:
+                raise ValueError("Channel to plot needs to be one of {}".format(self.channels.keys()))
+
+        # Check if it is the data array of the PFM channel to plot 
+        elif isinstance(channel, np.ndarray):
+            data = channel
+        
+        factor = 1
+        # Instantiate scale factor if needed
+        if units == "nm":
+            factor = 1e-9
+        elif units == "pm":
+            factor = 1e-12
+            
+
+        if ax is None:
+            fig, ax = plt.subplots(figsize=(3,3))   
+
+        if zrange is None:
+            #data_hist = np.hist(data)
+            #popt, pcov = curve_fit(gaussian, )
+            usid.plot_utils.plot_map(ax, data/factor, cmap=cmap, cbar_label=units, x_vec = self.x_vec, y_vec= self.x_vec)
+            #axis.set_title(title)    
+            ax.set_xlabel('X ($\\mathrm{\\mu}$m)')
+            ax.set_ylabel('Y ($\\mathrm{\\mu}$m)')
+        else:
+            
+            usid.plot_utils.plot_map(ax, data/factor, cmap=cmap, cbar_label=units, vmin=zrange[0], vmax=zrange[1], x_vec = self.x_vec, y_vec=self.x_vec, **kwargs)
+            #axis.set_title(title)        
+            ax.set_xlabel('X ($\\mathrm{\\mu}$m)')
+            ax.set_ylabel('Y ($\\mathrm{\\mu}$m)')
+
+        return fig, ax
+
+    def multi_image_plot(self, channels, titles=None, cmap=None, 
+                     zrange=None, axis=None, fig=None,  gs=None, 
+                     posn=None, ntick=4, **kwargs):
+        """
+        Handy function that plots three image channels side by side with colorbars
+
+        Parameters
+        ----------
+        channels     : list of str or list of array
+                    List of three keys or values for the specified channelsimages defined as 2D numpy arrays
+        experiment : list or array
+                    The list of datafiles from the PFM measurements
+        titles     : (Optional) list or array-like (optional)
+                    List of the titles for each image
+        cmap       : (Optional) matplotlib.pyplot colormap object or string 
+                    Colormap to use for displaying the images
+        zrange     : (Optional) list of array-like 
+                    List of z_ranges for height, amplitude, and phase images respectively 
+        axis       : (Optional) matplotlib axis 
+        
+        fig        : (Optional) matplotlib figure 
+
+        Returns
+        -------
+        fig : Figure
+            Figure containing the plots
+        axes : 1D array_like of axes objects
+            Axes of the individual plots within `fig`
+        """
+
+        for channel in channels:
+            if type(channel) is str:
+                if channel in self.channels.keys():
+                    data = self.channels[channel]
+                    data_title = channel
+                else:
+                    raise ValueError("Channel to plot needs to be one of {}".format(self.channels.keys()))
+
+            # Check if it is the data array of the PFM channel to plot 
+            elif isinstance(channel, np.ndarray):
+                if channel in self.channels.values():
+                    data = channel
+                    data_title = list(self.channels.keys())[list(self.channels.values()).index(data)]
+                else:
+                    raise ValueError("Channel data does not match loaded channels in class!")
+        
+        factors = [1, 1, 1]
+        for idx, channel in enumerate(channels):
+            if channel == "Topography":
+                factors[idx] = 1e-9
+            elif channel == "Amplitude":
+                factors[idx] = 1e-12
+            elif channel == "Phase":
+                factors[idx] = 1e-9
+
+        if zrange is None:
+            ph1 = -90
+            ph2 = ph1 + 360
+            zrange = [ (-15, 15), (0, max(self.channels[channels[1]].flatten())/factors[1]), (ph1,ph2) ] # Preset height, amplitude, and phase channel max/min
+
+        #[t1, a1, p1, a2, p2] = images
+        #channel2 = [ t1, a2, p2 ]
+        if titles is None:
+            titles = ['topo', 'ampl', 'phase']
+
+        if axis is None:
+            fig = plt.figure(figsize=(12,4))   
+            gs = GridSpec(1, 3)
+
+        
+        axes = []
+        ax1 = fig.add_subplot(gs[0])
+        usid.plot_utils.plot_map(
+            ax1, 
+            self.channels[channels[0]]/factors[0], 
+            num_ticks=4, 
+            vmin=zrange[0][0],
+            vmax=zrange[0][1],
+            cmap=cmap, 
+            x_vec = self.x_vec, 
+            y_vec = self.x_vec,
+            **kwargs,
+        )
+        ax1.set_xlabel('X ($\mathrm{\mu}$m)')
+        ax1.set_ylabel('Y ($\mathrm{\mu}$m)')
+
+        ax2 = fig.add_subplot(gs[1])
+        usid.plot_utils.plot_map(
+            ax2, 
+            self.channels[channels[1]]/factors[1], 
+            num_ticks=4, 
+            vmin=zrange[1][0], 
+            vmax=zrange[1][1], 
+            cmap=cmap, 
+            x_vec = self.x_vec, 
+            y_vec=self.x_vec,
+            **kwargs,
+        )
+        ax2.set_xlabel('X ($\mathrm{\mu}$m)')
+
+        ax3 = fig.add_subplot(gs[2])
+        usid.plot_utils.plot_map(
+            ax3, 
+            self.channels[channels[2]]/factors[2], 
+            num_ticks=4, 
+            vmin=zrange[2][0], 
+            vmax=zrange[2][1], 
+            cmap=cmap, 
+            x_vec = self.x_vec,
+            y_vec=self.x_vec,
+            **kwargs,
+        )
+        ax3.set_xlabel('X ($\mathrm{\mu}$m)')
+
+        axes = [ax1, ax2, ax3]
+        return fig, axes
+
+
+def convert_to_h5( directory ):
+    trans = px.io.translators.igor_ibw.IgorIBWTranslator()
+    c = 1
+    for file in os.listdir( directory ):
+        if file.endswith(".ibw"):
+            tmp = trans.translate( os.path.join(directory, file))
+            h5_file = h5py.File( tmp, mode='r' ) 
+            print(os.path.join( directory, file ) + " - " + str(c))
+            h5_file.close()
+            c = c + 1
+    print('Completed')
+    return
+    
+def load_files( directory ):
+    
+    experiment = [ h5py.File( os.path.join(directory,file), mode='r' ) for file in os.listdir(directory) if file.endswith(".h5")]
+    filenames = [ file for file in os.listdir(directory) if file.endswith(".h5")]
+    
+    return experiment, filenames
+
+def file_preview(directory):
+    """
+    handy function to plot Asylum data with dropdown menus
+
+    Parameters
+    ----------
+    directory   :   string or os.path
+                Directory to preview files in
+    
+    Returns
+    --------- 
+    fig : Figure
+            Figure of the plots that can be toggled using dropdown menus
+    ax : 1D array_like of axes objects
+            Axes of the individual plots within `fig`
+    
+
+    """
+    filenames = [os.path.join(directory, file) for file in os.listdir(directory) if file.endswith(".h5")]
+
+    def f(x, channel, **kwargs):
+        #fig, ax = plt.subplots(1,3, figsize=(20,8))
+
+        try:
+            scan = AsylumDART(x)
+            print("DART detected")
+            if channel == "Channel 1":
+                fig, ax = scan.multi_image_plot(
+                    ["Topography", "Amplitude_1", "Phase_1"],
+                    zrange=[(-2,2), (0,300), (0,360)]
+                )
+            elif channel == "Channel 2":
+                fig, ax = scan.multi_image_plot(
+                    ["Topography", "Amplitude_2", "Phase_2"],
+                    zrange=[(-2,2), (0,300), (0,360)]
+                )
+        except:
+            scan = AsylumSF(x)
+            print("SF detected")
+            fig, ax = scan.multi_image_plot(
+                    ["Topography", "Amplitude", "Phase"],
+                    zrange=[(-2,2), (0,300), (0,360)]
+            )
+        
+        
+        return fig, ax
+
+    widgets.interact(f, x=filenames, channel=["Channel 1", "Channel 2"])